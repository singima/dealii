--- conflicted
+++ resolved
@@ -85,314 +85,7 @@
 typename MGDoFHandler<dim,spacedim>::cell_iterator
 MGDoFHandler<dim,spacedim>::end (const unsigned int level) const
 {
-<<<<<<< HEAD
-  return (level == this->get_tria().n_levels()-1 ?
-          end() :
-          begin (level+1));
-}
-
-
-template <int dim, int spacedim>
-typename MGDoFHandler<dim, spacedim>::active_cell_iterator
-MGDoFHandler<dim, spacedim>::end_active (const unsigned int level) const
-{
-  return (level == this->get_tria().n_levels()-1 ?
-          active_cell_iterator(end()) :
-          begin_active (level+1));
-}
-
-
-
-//---------------------------------------------------------------------------
-
-
-template <int dim, int spacedim>
-template <int structdim>
-unsigned int
-MGDoFHandler<dim,spacedim>::
-get_dof_index (const unsigned int       obj_level,
-               const unsigned int       obj_index,
-               const unsigned int       fe_index,
-               const unsigned int       local_index) const
-{
-  return internal::MGDoFHandler::Implementation::
-         get_dof_index (*this,
-                        *this->mg_levels[obj_level],
-                        *this->mg_faces,
-                        obj_index,
-                        fe_index,
-                        local_index,
-                        internal::int2type<structdim>());
-}
-
-
-
-template <int dim, int spacedim>
-template <int structdim>
-void
-MGDoFHandler<dim,spacedim>::
-set_dof_index (const unsigned int obj_level,
-               const unsigned int obj_index,
-               const unsigned int fe_index,
-               const unsigned int local_index,
-               const unsigned int global_index) const
-{
-  internal::MGDoFHandler::Implementation::
-  set_dof_index (*this,
-                 *this->mg_levels[obj_level],
-                 *this->mg_faces,
-                 obj_index,
-                 fe_index,
-                 local_index,
-                 global_index,
-                 internal::int2type<structdim>());
-}
-
-
-
-template <int dim, int spacedim>
-void MGDoFHandler<dim,spacedim>::distribute_dofs (const FiniteElement<dim,spacedim> &fe)
-{
-  // first distribute global dofs
-  DoFHandler<dim,spacedim>::distribute_dofs (fe);
-
-
-  // reserve space for the MG dof numbers
-  reserve_space ();
-  mg_used_dofs.resize (this->get_tria().n_levels(), 0);
-
-  // Clear user flags because we will
-  // need them. But first we save
-  // them and make sure that we
-  // restore them later such that at
-  // the end of this function the
-  // Triangulation will be in the
-  // same state as it was at the
-  // beginning of this function.
-  std::vector<bool> user_flags;
-  this->get_tria().save_user_flags(user_flags);
-  const_cast<Triangulation<dim,spacedim> &>(this->get_tria()).clear_user_flags ();
-
-  // now distribute indices on each level
-  // separately
-  for (unsigned int level=0; level<this->get_tria().n_levels(); ++level)
-    {
-      unsigned int next_free_dof = 0;
-      cell_iterator cell = begin(level),
-                    endc = end(level);
-
-      for (; cell != endc; ++cell)
-        next_free_dof = internal::MGDoFHandler::Implementation::distribute_dofs_on_cell<spacedim> (cell, next_free_dof);
-
-      mg_used_dofs[level] = next_free_dof;
-    }
-
-  // finally restore the user flags
-  const_cast<Triangulation<dim,spacedim> &>(this->get_tria())
-  .load_user_flags(user_flags);
-
-  this->block_info_object.initialize(*this, true);
-}
-
-
-
-template <int dim, int spacedim>
-void
-MGDoFHandler<dim,spacedim>::clear ()
-{
-  // release own memory
-  clear_space ();
-
-  // let base class release its mem
-  // as well
-  DoFHandler<dim,spacedim>::clear ();
-}
-
-
-
-template <int dim, int spacedim>
-unsigned int MGDoFHandler<dim,spacedim>::n_dofs (const unsigned int level) const
-{
-  Assert (level < mg_used_dofs.size(), ExcInvalidLevel(level));
-
-  return mg_used_dofs[level];
-}
-
-
-
-template <>
-void MGDoFHandler<1>::renumber_dofs (const unsigned int level,
-                                     const std::vector<unsigned int> &new_numbers)
-{
-  Assert (new_numbers.size() == n_dofs(level), DoFHandler<1>::ExcRenumberingIncomplete());
-
-  // note that we can not use cell iterators
-  // in this function since then we would
-  // renumber the dofs on the interface of
-  // two cells more than once. Anyway, this
-  // ways it's not only more correct but also
-  // faster
-  for (std::vector<MGVertexDoFs>::iterator i=mg_vertex_dofs.begin();
-       i!=mg_vertex_dofs.end(); ++i)
-    // if the present vertex lives on
-    // the present level
-    if ((i->get_coarsest_level() <= level) &&
-        (i->get_finest_level() >= level))
-      for (unsigned int d=0; d<this->get_fe().dofs_per_vertex; ++d)
-        i->set_index (level, d, this->get_fe().dofs_per_vertex,
-                      new_numbers[i->get_index (level, d,
-                                                this->get_fe().dofs_per_vertex)]);
-
-  for (std::vector<unsigned int>::iterator i=mg_levels[level]->dof_object.dofs.begin();
-       i!=mg_levels[level]->dof_object.dofs.end(); ++i)
-    {
-      if (*i != DoFHandler<1>::invalid_dof_index)
-        {
-          Assert(*i<new_numbers.size(), ExcInternalError());
-          *i = new_numbers[*i];
-        }
-    }
-}
-
-
-
-template <>
-void MGDoFHandler<2>::renumber_dofs (const unsigned int  level,
-                                     const std::vector<unsigned int>  &new_numbers)
-{
-  Assert (new_numbers.size() == n_dofs(level),
-          DoFHandler<2>::ExcRenumberingIncomplete());
-
-  for (std::vector<MGVertexDoFs>::iterator i=mg_vertex_dofs.begin();
-       i!=mg_vertex_dofs.end(); ++i)
-    // if the present vertex lives on
-    // the present level
-    if ((i->get_coarsest_level() <= level) &&
-        (i->get_finest_level() >= level))
-      for (unsigned int d=0; d<this->get_fe().dofs_per_vertex; ++d)
-        i->set_index (level, d, this->get_fe().dofs_per_vertex,
-                      new_numbers[i->get_index (level, d,
-                                                this->get_fe().dofs_per_vertex)]);
-
-  if (this->get_fe().dofs_per_line > 0)
-    {
-      // save user flags as they will be modified
-      std::vector<bool> user_flags;
-      this->get_tria().save_user_flags(user_flags);
-      const_cast<Triangulation<2> &>(this->get_tria()).clear_user_flags ();
-
-      cell_iterator cell = begin(level),
-                    endcell  = end(level);
-      for ( ; cell != endcell ; ++cell)
-        for (unsigned int l=0; l < GeometryInfo<2>::lines_per_cell; ++l)
-          {
-            const line_iterator line = cell->line(l);
-            if (line->user_flag_set() == false)
-              {
-                for (unsigned int d=0; d<this->get_fe().dofs_per_line; ++d)
-                  line->set_mg_dof_index (level, d, new_numbers[line->mg_dof_index(level, d)]);
-                line->set_user_flag();
-              }
-          }
-
-      // finally, restore user flags
-      const_cast<Triangulation<2> &>(this->get_tria()).load_user_flags (user_flags);
-    }
-
-  for (std::vector<unsigned int>::iterator i=mg_levels[level]->dof_object.dofs.begin();
-       i!=mg_levels[level]->dof_object.dofs.end(); ++i)
-    {
-      if (*i != DoFHandler<2>::invalid_dof_index)
-        {
-          Assert(*i<new_numbers.size(), ExcInternalError());
-          *i = new_numbers[*i];
-        }
-    }
-}
-
-
-
-template <>
-void MGDoFHandler<3>::renumber_dofs (const unsigned int  level,
-                                     const std::vector<unsigned int>  &new_numbers)
-{
-  Assert (new_numbers.size() == n_dofs(level),
-          DoFHandler<3>::ExcRenumberingIncomplete());
-
-  for (std::vector<MGVertexDoFs>::iterator i=mg_vertex_dofs.begin();
-       i!=mg_vertex_dofs.end(); ++i)
-    // if the present vertex lives on
-    // the present level
-    if ((i->get_coarsest_level() <= level) &&
-        (i->get_finest_level() >= level))
-      for (unsigned int d=0; d<this->get_fe().dofs_per_vertex; ++d)
-        i->set_index (level, d, this->get_fe().dofs_per_vertex,
-                      new_numbers[i->get_index (level, d,
-                                                this->get_fe().dofs_per_vertex)]);
-
-  // LINE DoFs
-  if (this->get_fe().dofs_per_line > 0)
-    {
-      // save user flags as they will be modified
-      std::vector<bool> user_flags;
-      this->get_tria().save_user_flags(user_flags);
-      const_cast<Triangulation<3> &>(this->get_tria()).clear_user_flags ();
-
-      cell_iterator cell = begin(level),
-                    endcell  = end(level);
-      for ( ; cell != endcell ; ++cell)
-        for (unsigned int l=0; l < GeometryInfo<3>::lines_per_cell; ++l)
-          {
-            const line_iterator line = cell->line(l);
-            if (line->user_flag_set() == false)
-              {
-                for (unsigned int d=0; d<this->get_fe().dofs_per_line; ++d)
-                  line->set_mg_dof_index (level, d, new_numbers[line->mg_dof_index(level, d)]);
-                line->set_user_flag();
-              }
-          }
-      // finally, restore user flags
-      const_cast<Triangulation<3> &>(this->get_tria()).load_user_flags (user_flags);
-    }
-
-  // QUAD DoFs
-  if (this->get_fe().dofs_per_quad > 0)
-    {
-      // save user flags as they will be modified
-      std::vector<bool> user_flags;
-      this->get_tria().save_user_flags(user_flags);
-      const_cast<Triangulation<3> &>(this->get_tria()).clear_user_flags ();
-
-      cell_iterator cell = begin(level),
-                    endcell  = end(level);
-      for ( ; cell != endcell ; ++cell)
-        for (unsigned int q=0; q < GeometryInfo<3>::faces_per_cell; ++q)
-          {
-            const quad_iterator quad = cell->quad(q);
-            if (quad->user_flag_set() == false)
-              {
-                for (unsigned int d=0; d<this->get_fe().dofs_per_quad; ++d)
-                  quad->set_mg_dof_index (level, d, new_numbers[quad->mg_dof_index(level, d)]);
-                quad->set_user_flag();
-              }
-          }
-      // finally, restore user flags
-      const_cast<Triangulation<3> &>(this->get_tria()).load_user_flags (user_flags);
-    }
-
-  //HEX DoFs
-  for (std::vector<unsigned int>::iterator i=mg_levels[level]->dof_object.dofs.begin();
-       i!=mg_levels[level]->dof_object.dofs.end(); ++i)
-    {
-      if (*i != DoFHandler<3>::invalid_dof_index)
-        {
-          Assert(*i<new_numbers.size(), ExcInternalError());
-          *i = new_numbers[*i];
-        }
-    }
-=======
   return DoFHandler<dim,spacedim>::end_mg(level);
->>>>>>> 08b1d285
 }
 
 
