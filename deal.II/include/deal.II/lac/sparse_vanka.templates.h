--- conflicted
+++ resolved
@@ -62,46 +62,15 @@
 void
 SparseVanka<number>::compute_inverses ()
 {
-<<<<<<< HEAD
-  if (!DEAL_II_USE_MT)
-    compute_inverses (0, matrix->m());
-  else
-    {
-      const size_type n_inverses = std::count (selected.begin(),
-                                               selected.end(),
-                                               true);
-
-      const size_type n_inverses_per_thread = std::max(n_inverses / n_threads, 
-          static_cast<size_type> (1U));
-
-      // set up start and end index
-      // for each of the
-      // threads. note that we have
-      // to work somewhat to get this
-      // appropriate, since the
-      // indices for which inverses
-      // have to be computed may not
-      // be evenly distributed in the
-      // vector. as an extreme
-      // example consider numbering
-      // of DoFs by component, then
-      // all indices for which we
-      // have to do work will be
-      // consecutive, with other
-      // consecutive regions where we
-      // do not have to do something
-      std::vector<std::pair<size_type, size_type> > blocking (n_threads);
-=======
 #ifndef DEAL_II_WITH_THREADS
   compute_inverses (0, matrix->m());
 #else
-  const unsigned int n_inverses = std::count (selected.begin(),
-                                              selected.end(),
-                                              true);
->>>>>>> 1823cca4
-
-  const unsigned int n_inverses_per_thread = std::max(n_inverses / n_threads,
-                                                      1U);
+  const size_type n_inverses = std::count (selected.begin(),
+                                           selected.end(),
+                                            true);
+
+  const size_type n_inverses_per_thread = std::max(n_inverses / n_threads, 
+          static_cast<size_type> (1U));
 
   // set up start and end index
   // for each of the
@@ -119,21 +88,17 @@
   // consecutive, with other
   // consecutive regions where we
   // do not have to do something
-  std::vector<std::pair<unsigned int, unsigned int> > blocking (n_threads);
+  std::vector<std::pair<size_type, unsigned int> > blocking (n_threads);
 
   unsigned int c       = 0;
   unsigned int thread  = 0;
   blocking[0].first = 0;
 
-<<<<<<< HEAD
-      for (size_type i=0; (i<matrix->m()) && (thread+1<n_threads); ++i)
-=======
-  for (unsigned int i=0; (i<matrix->m()) && (thread+1<n_threads); ++i)
+  for (size_type i=0; (i<matrix->m()) && (thread+1<n_threads); ++i)
     {
       if (selected[i] == true)
         ++c;
       if (c == n_inverses_per_thread)
->>>>>>> 1823cca4
         {
           blocking[thread].second  = i;
           blocking[thread+1].first = i;
@@ -141,27 +106,11 @@
 
           c = 0;
         };
-<<<<<<< HEAD
-      blocking[n_threads-1].second = matrix->m();
-
-      typedef void (SparseVanka<number>::*FunPtr)(const size_type,
-                                                  const size_type);
-      const FunPtr fun_ptr = &SparseVanka<number>::compute_inverses;
-
-      // Now spawn the threads
-      Threads::ThreadGroup<> threads;
-      for (unsigned int i=0; i<n_threads; ++i)
-        threads += Threads::new_thread (fun_ptr, *this,
-                                        blocking[i].first,
-                                        blocking[i].second);
-      threads.join_all ();
-=======
->>>>>>> 1823cca4
     };
   blocking[n_threads-1].second = matrix->m();
 
-  typedef void (SparseVanka<number>::*FunPtr)(const unsigned int,
-                                              const unsigned int);
+  typedef void (SparseVanka<number>::*FunPtr)(const size_type,
+                                              const size_type);
   const FunPtr fun_ptr = &SparseVanka<number>::compute_inverses;
 
   // Now spawn the threads
